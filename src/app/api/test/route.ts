--- conflicted
+++ resolved
@@ -1,9 +1,3 @@
-<<<<<<< HEAD
-import { NextResponse } from 'next/server';
-
-export async function GET() {
-  return NextResponse.json({ message: 'Test route works!' });
-=======
 export const runtime = "nodejs";
 export const dynamic = "force-dynamic";
 
@@ -27,5 +21,5 @@
       "cache-control": "no-store",
     },
   });
->>>>>>> 881c342c
+}
 }