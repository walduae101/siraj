--- conflicted
+++ resolved
@@ -13,7 +13,6 @@
         with:
           node-version: '20'
 
-<<<<<<< HEAD
       - name: Install dependencies
         run: pnpm install
 
@@ -25,9 +24,6 @@
 
       - name: Run GSM guards
         run: bash scripts/ci-guard.sh
-
-=======
->>>>>>> 881c342c
       - name: Validate next.config.mjs
         run: bash ./scripts/validate-config.sh
 
